use std::collections::HashMap;
use std::path::{Path, PathBuf};
use std::sync::Arc;
use std::time::{Duration, Instant};
use std::usize;
use std::{fs, u32};

use async_channel::{bounded, Receiver, Sender};
use bytes::{BufMut, Bytes, BytesMut};
use tokio::io::{self, AsyncReadExt, AsyncWriteExt};
use tokio::net::{UnixListener, UnixStream};
use tokio::sync::{oneshot, Mutex};
use tracing::{debug, error, info};

const FLAG_U8_SIZE: usize = 2;
const NUM_U8_SIZE: usize = 2;
const TASK_ID_U8_SIZE: usize = 4;
const LENGTH_U8_SIZE: usize = 4;

const BIT_STATUS_OK: u16 = 0b1;
const BIT_STATUS_BAD_REQ: u16 = 0b10;
const BIT_STATUS_VALIDATION_ERR: u16 = 0b100;
const BIT_STATUS_INTERNAL_ERR: u16 = 0b1000;

#[derive(Debug, Clone, Copy)]
pub(crate) enum TaskCode {
    UnknownError,
    Normal,
    BadRequestError,
    ValidationError,
    InternalError,
}

#[derive(Debug, Clone)]
pub(crate) struct Task {
    pub(crate) code: TaskCode,
    pub(crate) data: Bytes,
    create_at: Instant,
}

impl Task {
    pub(crate) fn new(data: Bytes) -> Self {
        Task {
            code: TaskCode::UnknownError,
            data,
            create_at: Instant::now(),
        }
    }

    pub(crate) fn update(&mut self, code: TaskCode, data: &Bytes) {
        self.code = code;
        self.data = data.clone();
    }
}

#[derive(Debug)]
struct TaskHub {
    table: HashMap<u32, Task>,
    notifiers: HashMap<u32, oneshot::Sender<()>>,
    current_id: u32,
}

impl TaskHub {
    pub(crate) fn update_multi_tasks(&mut self, code: TaskCode, ids: &[u32], data: &[Bytes]) {
        for i in 0..ids.len() {
            let task = self.table.get_mut(&ids[i]);
            match task {
                Some(task) => {
                    task.update(code, &data[i]);
                    match code {
                        TaskCode::Normal => {}
                        _ => {
                            if let Some(s) = self.notifiers.remove(&ids[i]) {
                                s.send(()).unwrap();
                            } else {
                                error!(id=%ids[i], "no notifier for task");
                            }
                        }
                    }
                }
                None => {
                    error!(id=%ids[i], "cannot find id");
                }
            }
        }
    }
}

async fn communicate(
    path: PathBuf,
    tasks: Arc<Mutex<TaskHub>>,
    batch_size: u32,
    wait_time: Duration,
    receiver: Receiver<u32>,
    sender: Sender<u32>,
) {
    let listener = UnixListener::bind(&path).expect(&path.to_string_lossy());
    loop {
        let tasks_clone = tasks.clone();
        let sender_clone = sender.clone();
        let receiver_clone = receiver.clone();
        match listener.accept().await {
            Ok((mut stream, addr)) => {
                info!(?addr, "accepted connection from");
                tokio::spawn(async move {
                    loop {
                        if receive_message(&mut stream, &tasks_clone, &sender_clone)
                            .await
                            .is_err()
                        {
                            break;
                        }
                        if send_message(
                            &mut stream,
                            &tasks_clone,
                            &receiver_clone,
                            batch_size,
                            wait_time,
                        )
                        .await
                        .is_err()
                        {
                            break;
                        }
                    }
                });
            }
            Err(err) => {
                error!(error=%err, "Error accepting connection");
                break;
            }
        }
    }
}

async fn receive_message(
    stream: &mut UnixStream,
    tasks: &Arc<Mutex<TaskHub>>,
    sender: &Sender<u32>,
) -> Result<(), io::Error> {
    stream.readable().await?;
    let mut flag_buf = [0u8; FLAG_U8_SIZE];
    let mut num_buf = [0u8; NUM_U8_SIZE];
    stream.read_exact(&mut flag_buf).await?;
    stream.read_exact(&mut num_buf).await?;
    let flag = u16::from_be_bytes(flag_buf);
    let num = u16::from_be_bytes(num_buf);

    let code = if flag & BIT_STATUS_OK > 0 {
        TaskCode::Normal
    } else if flag & BIT_STATUS_BAD_REQ > 0 {
        TaskCode::BadRequestError
    } else if flag & BIT_STATUS_VALIDATION_ERR > 0 {
        TaskCode::ValidationError
    } else if flag & BIT_STATUS_INTERNAL_ERR > 0 {
        TaskCode::InternalError
    } else {
        TaskCode::UnknownError
    };

    let mut id_buf = [0u8; TASK_ID_U8_SIZE];
    let mut length_buf = [0u8; LENGTH_U8_SIZE];
    let mut ids: Vec<u32> = Vec::new();
    let mut data: Vec<Bytes> = Vec::new();
    for _ in 0..num {
        stream.read_exact(&mut id_buf).await?;
        stream.read_exact(&mut length_buf).await?;
        let id = u32::from_be_bytes(id_buf);
        let length = u32::from_be_bytes(length_buf);
        let mut data_buf = vec![0u8; length as usize];
        stream.read_exact(&mut data_buf).await?;
        ids.push(id);
        data.push(data_buf.into());
    }
    debug!(?ids, ?code, ?num, ?flag, "received tasks from the stream");

    // update tasks received from the stream
    {
        let mut tasks = tasks.lock().await;
        tasks.update_multi_tasks(code, &ids, &data);
    }

    // send normal tasks to the next channel
    match code {
        TaskCode::Normal => {
            for id in ids {
                sender.send(id).await.expect("next channel is closed");
            }
        }
        _ => {
            info!(?ids, "abnormal tasks");
        }
    }
    Ok(())
}

async fn get_batch(receiver: &Receiver<u32>, batch_size: usize, batch_vec: &mut Vec<u32>) {
    loop {
        match receiver.recv().await {
            Ok(id) => {
                batch_vec.push(id);
            }
            Err(err) => {
                error!(%err, "receive from channel error");
            }
        }
        if batch_vec.len() == batch_size {
            break;
        }
    }
    info!(batch_size=?batch_vec.len(), "received batch size from channel");
}

async fn send_message(
    stream: &mut UnixStream,
    tasks: &Arc<Mutex<TaskHub>>,
    receiver: &Receiver<u32>,
    batch_size: u32,
    wait_time: Duration,
) -> Result<(), io::Error> {
    // get batch from the channel
    let mut batch: Vec<u32> = Vec::new();

    let id = receiver.recv().await.expect("receiver is closed");
    batch.push(id);
    // timing from receiving the first item
    if tokio::time::timeout(
        wait_time,
        get_batch(receiver, batch_size as usize, &mut batch),
    )
    .await
    .is_err()
    {
        info!(
            "timeout before the batch is full: {}/{}",
            batch.len(),
            batch_size
        );
    }

    // send the batch tasks to the stream
    let mut data: Vec<Bytes> = Vec::with_capacity(batch.len());
    {
        let tasks = tasks.lock().await;
        for id in batch.iter() {
            if let Some(task) = tasks.table.get(id) {
                data.push(task.data.clone());
            }
        }
    }
    if data.len() != batch.len() {
        error!(
            "cannot get all the data from table: {}/{}",
            data.len(),
            batch.len()
        );
        return Err(io::Error::new(
            io::ErrorKind::InvalidInput,
            "incomplete data",
        ));
    }

    stream.writable().await?;
    let mut buffer = BytesMut::new();
    buffer.put_u16(0); // flag
    buffer.put_u16(batch.len() as u16);
    for i in 0..batch.len() {
        buffer.put_u32(batch[i]);
        buffer.put_u32(data[i].len() as u32);
        buffer.put(data[i].clone());
    }
    stream.write_all(&buffer).await?;
    debug!(batch_size=%batch.len(), byte_size=%buffer.len(), "send data to the stream");

    Ok(())
}

async fn finish_task(receiver: Receiver<u32>, tasks: Arc<Mutex<TaskHub>>) {
    loop {
        match receiver.recv().await {
            Ok(id) => {
                let mut tasks = tasks.lock().await;
                if let Some(notifier) = tasks.notifiers.remove(&id) {
                    if !notifier.is_closed() {
                        notifier.send(()).unwrap();
                    }
                } else {
                    error!(%id, "cannot find the notifier");
                }
            }
            Err(err) => {
                error!(%err, "receive from the last channel error");
            }
        }
    }
}

#[derive(Debug, Clone)]
pub(crate) struct Protocol {
    capacity: usize,
    path: String,
    batches: Vec<u32>,
    sender: Sender<u32>,
    receiver: Receiver<u32>,
    tasks: Arc<Mutex<TaskHub>>,
    wait_time: Duration,
    pub(crate) timeout: Duration,
}

impl Protocol {
    pub(crate) fn new(
        batches: Vec<u32>,
        unix_dir: &str,
        capacity: usize,
        timeout: Duration,
        wait_time: Duration,
    ) -> Self {
        let (sender, receiver) = bounded::<u32>(capacity);
        Protocol {
            capacity,
            path: unix_dir.to_string(),
            batches,
            sender,
            receiver,
            tasks: Arc::new(Mutex::new(TaskHub {
                table: HashMap::with_capacity(capacity),
                notifiers: HashMap::with_capacity(capacity),
                current_id: 0,
            })),
            timeout,
            wait_time,
        }
    }

    pub(crate) async fn run(&mut self) {
        let mut last_receiver = self.receiver.clone();
        let wait_time = self.wait_time;
        let folder = Path::new(&self.path);
        if folder.is_dir() {
            info!(path=?folder, "path already exist, try to remove it");
            fs::remove_dir_all(folder).unwrap();
        }
        fs::create_dir(folder).unwrap();

        for (i, batch) in self.batches.iter().enumerate() {
            let (sender, receiver) = bounded::<u32>(self.capacity);
            let path = folder.join(format!("ipc_{:?}.socket", i));
            let tasks_clone = self.tasks.clone();

            let batch_size = *batch;
            tokio::spawn(communicate(
                path,
                tasks_clone,
                batch_size,
                wait_time,
                last_receiver.clone(),
                sender.clone(),
            ));
            last_receiver = receiver.clone();
        }
        let tasks_clone = self.tasks.clone();
        self.receiver = last_receiver;
        let receiver_clone = self.receiver.clone();
        tokio::spawn(finish_task(receiver_clone, tasks_clone));
    }

<<<<<<< HEAD
    pub async fn add_new_task(
        &self,
        data: Bytes,
        notifier: oneshot::Sender<()>,
    ) -> Result<u32, async_channel::SendError<u32>> {
=======
    pub(crate) async fn add_new_task(&self, data: Bytes, notifier: oneshot::Sender<()>) -> u32 {
>>>>>>> ed6f4611
        let mut tasks = self.tasks.lock().await;
        let id = tasks.current_id;
        tasks.table.insert(id, Task::new(data));
        tasks.notifiers.insert(id, notifier);
        let _ = tasks.current_id.wrapping_add(1);
        debug!(%id, "add a new task");
        self.sender.send(id).await?;
        Ok(id)
    }

    pub(crate) async fn get_task(&self, id: u32) -> Option<Task> {
        let mut tasks = self.tasks.lock().await;
        debug!(%id, "remove task from table");
        tasks.table.remove(&id)
    }
}<|MERGE_RESOLUTION|>--- conflicted
+++ resolved
@@ -364,15 +364,11 @@
         tokio::spawn(finish_task(receiver_clone, tasks_clone));
     }
 
-<<<<<<< HEAD
     pub async fn add_new_task(
         &self,
         data: Bytes,
         notifier: oneshot::Sender<()>,
     ) -> Result<u32, async_channel::SendError<u32>> {
-=======
-    pub(crate) async fn add_new_task(&self, data: Bytes, notifier: oneshot::Sender<()>) -> u32 {
->>>>>>> ed6f4611
         let mut tasks = self.tasks.lock().await;
         let id = tasks.current_id;
         tasks.table.insert(id, Task::new(data));
