--- conflicted
+++ resolved
@@ -68,12 +68,8 @@
     let app = Router::new()
         .route("/", get(index))
         .route("/metrics", get(metrics))
-<<<<<<< HEAD
-        .route("/inference", post(inference))
+        .route(&opts.endpoint, post(inference))
         .route("/sse_inference", post(sse_inference))
-=======
-        .route(&opts.endpoint, post(inference))
->>>>>>> b5ca1e9e
         .with_state(state);
 
     let addr: SocketAddr = format!("{}:{}", opts.address, opts.port).parse().unwrap();
