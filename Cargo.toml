--- conflicted
+++ resolved
@@ -23,11 +23,7 @@
 once_cell = "1.17"
 prometheus-client = "0.21.1"
 argh = "0.1"
-<<<<<<< HEAD
-axum = "0.6.15"
+axum = "0.6.18"
 futures = "0.3.28"
 futures-util = "0.3.28"
-async-stream = "0.3.5"
-=======
-axum = "0.6.18"
->>>>>>> cad0598a
+async-stream = "0.3.5"