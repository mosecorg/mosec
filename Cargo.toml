[package]
name = "mosec"
<<<<<<< HEAD
version = "0.2.0"
authors = ["Keming <kemingy94@gmail.com>"]
edition = "2021"
=======
version = "0.2.1"
authors = ["Keming <kemingy94@gmail.com>", "Zichen <lkevinzc@gmail.com>"]
edition = "2018"
>>>>>>> 310eb904
license = "Apache-2.0"
readme = "README.md"
repository = "https://github.com/mosecorg/mosec"
description = "Model Serving made Efficient in the Cloud."
documentation = "https://docs.rs/mosec"
exclude = ["target", "examples", "tests", "scripts"]

# See more keys and their definitions at https://doc.rust-lang.org/cargo/reference/manifest.html
[dependencies]
hyper = { version = "0.14", features = ["http1", "server", "runtime"] }
bytes = "1"
tracing = "0.1"
tracing-subscriber = "0.2"
tokio = { version = "1", features = ["full"] }
derive_more = { version = "0.99.0", features = ["display", "error"] }
async-channel = { version = "1.6.1" }
parking_lot = "0.11"
once_cell = { version = "1.8", features = ["parking_lot"] }
clap = "3.0.0-beta.4"
prometheus = "0.12.0"<|MERGE_RESOLUTION|>--- conflicted
+++ resolved
@@ -1,14 +1,8 @@
 [package]
 name = "mosec"
-<<<<<<< HEAD
-version = "0.2.0"
-authors = ["Keming <kemingy94@gmail.com>"]
-edition = "2021"
-=======
 version = "0.2.1"
 authors = ["Keming <kemingy94@gmail.com>", "Zichen <lkevinzc@gmail.com>"]
-edition = "2018"
->>>>>>> 310eb904
+edition = "2021"
 license = "Apache-2.0"
 readme = "README.md"
 repository = "https://github.com/mosecorg/mosec"
