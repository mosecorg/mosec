[package]
name = "mosec"
version = "0.9.6"
authors = ["Keming <kemingy94@gmail.com>", "Zichen <lkevinzc@gmail.com>"]
edition = "2024"
license = "Apache-2.0"
readme = "README.md"
repository = "https://github.com/mosecorg/mosec"
description = "Model Serving made Efficient in the Cloud."
documentation = "https://docs.rs/mosec"
categories = ["science"]
keywords = [
  "machine-learning",
  "deep-learning",
  "cloud",
  "model-serving",
  "service",
]
exclude = ["target", "examples", "tests", "scripts"]
rust-version = "1.85"

[dependencies]
<<<<<<< HEAD
bytes = "1.10"
tokio = { version = "1.47", features = [
=======
bytes = "1.11"
tracing = "0.1"
tracing-subscriber = { version = "0.3", features = ["local-time", "json"] }
tokio = { version = "1.48", features = [
>>>>>>> e53ff5da
  "rt",
  "rt-multi-thread",
  "time",
  "macros",
  "sync",
  "signal",
  "io-util",
] }
derive_more = { version = "2.0.1", features = ["display", "error", "from"] }
# MPMS that only one consumer sees each message & async
async-channel = "2.5"
prometheus-client = "0.24.0"
axum = { version = "0.8.7", default-features = false, features = [
  "matched-path",
  "original-uri",
  "query",
  "tokio",
  "http1",
  "http2",
] }
async-stream = "0.3.6"
serde = "1.0"
serde_json = "1.0"
utoipa = "5.4"
utoipa-swagger-ui = { version = "9", features = ["axum"] }
tower = "0.5.2"
tower-http = { version = "0.6.7", features = [
  "compression-zstd",
  "decompression-zstd",
  "compression-gzip",
  "decompression-gzip",
] }
log = { version = "0.4.28", features = ["kv"] }
logforth = { version = "0.28.1", features = ["layout-text", "layout-json", "starter-log"] }
jiff = "0.2.15"<|MERGE_RESOLUTION|>--- conflicted
+++ resolved
@@ -20,15 +20,8 @@
 rust-version = "1.85"
 
 [dependencies]
-<<<<<<< HEAD
-bytes = "1.10"
-tokio = { version = "1.47", features = [
-=======
 bytes = "1.11"
-tracing = "0.1"
-tracing-subscriber = { version = "0.3", features = ["local-time", "json"] }
 tokio = { version = "1.48", features = [
->>>>>>> e53ff5da
   "rt",
   "rt-multi-thread",
   "time",
@@ -62,5 +55,5 @@
   "decompression-gzip",
 ] }
 log = { version = "0.4.28", features = ["kv"] }
-logforth = { version = "0.28.1", features = ["layout-text", "layout-json", "starter-log"] }
+logforth = { version = "0.29.1", features = ["starter-log"] }
 jiff = "0.2.15"